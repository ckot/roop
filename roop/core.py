#!/usr/bin/env python3

import platform
import signal
import sys
import shutil
import glob
import argparse
import os
import torch
from pathlib import Path
import tkinter as tk
from tkinter import filedialog
from opennsfw2 import predict_video_frames, predict_image
from tkinter.filedialog import asksaveasfilename
import webbrowser
import cv2
import threading
from threadpoolctl import threadpool_limits
from PIL import Image, ImageTk

import roop.globals
from roop.swapper import process_video, process_img, process_faces
from roop.utils import is_img, detect_fps, set_fps, create_video, add_audio, extract_frames, rreplace
from roop.analyser import get_face_single
import roop.ui as ui

if 'ROCMExecutionProvider' in roop.globals.providers:
    del torch

signal.signal(signal.SIGINT, lambda signal_number, frame: quit())
parser = argparse.ArgumentParser()
parser.add_argument('-f', '--face', help='use this face', dest='source_img')
parser.add_argument('-t', '--target', help='replace this face', dest='target_path')
parser.add_argument('-o', '--output', help='save output to this file', dest='output_file')
parser.add_argument('--keep-fps', help='maintain original fps', dest='keep_fps', action='store_true', default=False)
parser.add_argument('--keep-frames', help='keep frames directory', dest='keep_frames', action='store_true', default=False)
parser.add_argument('--all-faces', help='swap all faces in frame', dest='all_faces', action='store_true', default=False)
parser.add_argument('--max-memory', help='maximum amount of RAM in GB to be used', dest='max_memory', type=int)
parser.add_argument('--cpu-threads', help='number of threads to be use for CPU mode', dest='cpu_threads', type=int)
parser.add_argument('--gpu-threads', help='number of threads to be use for GPU mode', dest='gpu_threads', type=int)
parser.add_argument('--gpu-vendor', help='choice your gpu vendor', dest='gpu_vendor', choices=['amd', 'intel', 'nvidia'])

args = {}
for name, value in vars(parser.parse_args()).items():
    args[name] = value

if 'all_faces' in args:
    roop.globals.all_faces = True

if 'cpu_threads' in args and args['cpu_threads']:
    roop.globals.cpu_threads = args['cpu_threads']

if 'gpu_threads' in args and args['gpu_threads']:
    roop.globals.gpu_threads = args['gpu_threads']

if 'gpu_vendor' in args and args['gpu_vendor']:
    roop.globals.gpu_vendor = args['gpu_vendor']

sep = "/"
if os.name == "nt":
    sep = "\\"


def limit_resources():
    if args['max_memory']:
        memory = args['max_memory'] * 1024 * 1024 * 1024
        if str(platform.system()).lower() == 'windows':
            import ctypes
            kernel32 = ctypes.windll.kernel32
            kernel32.SetProcessWorkingSetSize(-1, ctypes.c_size_t(memory), ctypes.c_size_t(memory))
        else:
            import resource
            resource.setrlimit(resource.RLIMIT_DATA, (memory, memory))


def pre_check():
    if sys.version_info < (3, 9):
        quit('Python version is not supported - please upgrade to 3.9 or higher')
    if not shutil.which('ffmpeg'):
        quit('ffmpeg is not installed!')
    model_path = os.path.join(os.path.abspath(os.path.dirname(__file__)), '../inswapper_128.onnx')
    if not os.path.isfile(model_path):
        quit('File "inswapper_128.onnx" does not exist!')
    if roop.globals.gpu_vendor == 'amd':
        if 'ROCMExecutionProvider' not in roop.globals.providers:
            quit("You are using --gpu=amd flag but ROCM isn't available or properly installed on your system.")
    if roop.globals.gpu_vendor == 'nvidia':
        CUDA_VERSION = torch.version.cuda
        CUDNN_VERSION = torch.backends.cudnn.version()
        if not torch.cuda.is_available() or not CUDA_VERSION:
            quit("You are using --gpu=nvidia flag but CUDA isn't available or properly installed on your system.")
        if CUDA_VERSION > '11.8':
            quit(f"CUDA version {CUDA_VERSION} is not supported - please downgrade to 11.8")
        if CUDA_VERSION < '11.4':
            quit(f"CUDA version {CUDA_VERSION} is not supported - please upgrade to 11.8")
        if CUDNN_VERSION < 8220:
            quit(f"CUDNN version {CUDNN_VERSION} is not supported - please upgrade to 8.9.1")
        if CUDNN_VERSION > 8910:
            quit(f"CUDNN version {CUDNN_VERSION} is not supported - please downgrade to 8.9.1")
    else:
        roop.globals.providers = ['CPUExecutionProvider']


<<<<<<< HEAD
def start_processing():
    frame_paths = args["frame_paths"]
    n = len(frame_paths) // (args['cores_count'])
    # single thread
    if roop.globals.gpu == 'amd' or roop.globals.gpu == 'nvidia' or n < 2:
        process_video(args['source_img'], args["frame_paths"], preview.update)
        return
    # multithread if total frames to cpu cores ratio is greater than 2
    if n > 2:
        processes = []
        for i in range(0, len(frame_paths), n):
            p = pool.apply_async(process_video, args=(args['source_img'], frame_paths[i:i+n], preview.update,))
            processes.append(p)
        for p in processes:
            p.get()
        pool.close()
        pool.join()


=======
>>>>>>> 6f38212b
def preview_image(image_path):
    img = Image.open(image_path)
    img = img.resize((180, 180), Image.ANTIALIAS)
    photo_img = ImageTk.PhotoImage(img)
    left_frame = tk.Frame(window)
    left_frame.place(x=60, y=100)
    img_label = tk.Label(left_frame, image=photo_img)
    img_label.image = photo_img
    img_label.pack()


def get_video_frame(video_path, frame_number = 1):
    cap = cv2.VideoCapture(video_path)
    amount_of_frames = cap.get(cv2.CAP_PROP_FRAME_COUNT)
    cap.set(cv2.CAP_PROP_POS_FRAMES, min(amount_of_frames, frame_number-1))
    if not cap.isOpened():
        print("Error opening video file")
        return
    ret, frame = cap.read()
    if ret:
        return cv2.cvtColor(frame, cv2.COLOR_BGR2RGB)

    cap.release()


def preview_video(video_path):
    cap = cv2.VideoCapture(video_path)
    if not cap.isOpened():
        print("Error opening video file")
        return
    ret, frame = cap.read()
    if ret:
        frame = get_video_frame(video_path)
        img = Image.fromarray(frame)
        img = img.resize((180, 180), Image.ANTIALIAS)
        photo_img = ImageTk.PhotoImage(img)
        right_frame = tk.Frame(window)
        right_frame.place(x=360, y=100)
        img_label = tk.Label(right_frame, image=photo_img)
        img_label.image = photo_img
        img_label.pack()

        # Preview
        preview.update(frame)
        amount_of_frames = cap.get(cv2.CAP_PROP_FRAME_COUNT)
        
        def update_slider(frame_number):
            preview.update(get_video_frame(video_path, frame_number))

        preview.init_slider(amount_of_frames, update_slider)

        def test_handler():
            test_frame = process_faces(
                get_face_single(cv2.imread(args['source_img'])), 
                get_video_frame(video_path, preview.current_frame.get()),
                None,
                roop.globals.all_faces
            )
            preview.update(test_frame)
            
        preview.set_test_handler(lambda: preview_thread(test_handler))

    cap.release()


def select_face():
    args['source_img'] = filedialog.askopenfilename(title="Select a face")
    preview_image(args['source_img'])


def select_target():
    args['target_path'] = filedialog.askopenfilename(title="Select a target")
    threading.Thread(target=preview_video, args=(args['target_path'],)).start()


def toggle_fps_limit():
    args['keep_fps'] = int(limit_fps.get() != True)


def toggle_all_faces():
    roop.globals.all_faces = True if all_faces.get() == 1 else False


def toggle_keep_frames():
    args['keep_frames'] = int(keep_frames.get())


def save_file():
    filename, ext = 'output.mp4', '.mp4'
    if is_img(args['target_path']):
        filename, ext = 'output.png', '.png'
    args['output_file'] = asksaveasfilename(initialfile=filename, defaultextension=ext, filetypes=[("All Files","*.*"),("Videos","*.mp4")])


def status(string):
    if 'cli_mode' in args:
        print("Status: " + string)
    else:
        status_label["text"] = "Status: " + string
        window.update()


def start():
    if not args['source_img'] or not os.path.isfile(args['source_img']):
        print("\n[WARNING] Please select an image containing a face.")
        return
    elif not args['target_path'] or not os.path.isfile(args['target_path']):
        print("\n[WARNING] Please select a video/image to swap face in.")
        return
    if not args['output_file']:
        target_path = args['target_path']
        args['output_file'] = rreplace(target_path, "/", "/swapped-", 1) if "/" in target_path else "swapped-" + target_path
    target_path = args['target_path']
    test_face = get_face_single(cv2.imread(args['source_img']))
    if not test_face:
        print("\n[WARNING] No face detected in source image. Please try with another one.\n")
        return
    if is_img(target_path):
        if predict_image(target_path) > 0.85:
            quit()
        process_img(args['source_img'], target_path, args['output_file'])
        status("swap successful!")
        return
    seconds, probabilities = predict_video_frames(video_path=args['target_path'], frame_interval=100)
    if any(probability > 0.85 for probability in probabilities):
        quit()
    video_name_full = target_path.split("/")[-1]
    video_name = os.path.splitext(video_name_full)[0]
    output_dir = os.path.dirname(target_path) + "/" + video_name
    Path(output_dir).mkdir(exist_ok=True)
    status("detecting video's FPS...")
    fps, exact_fps = detect_fps(target_path)
    if not args['keep_fps'] and fps > 30:
        this_path = output_dir + "/" + video_name + ".mp4"
        set_fps(target_path, this_path, 30)
        target_path, exact_fps = this_path, 30
    else:
        shutil.copy(target_path, output_dir)
    status("extracting frames...")
    extract_frames(target_path, output_dir)
    args['frame_paths'] = tuple(sorted(
        glob.glob(output_dir + "/*.png"),
        key=lambda x: int(x.split(sep)[-1].replace(".png", ""))
    ))
    status("swapping in progress...")
    process_video(args['source_img'], args["frame_paths"])
    status("creating video...")
    create_video(video_name, exact_fps, output_dir)
    status("adding audio...")
    add_audio(output_dir, target_path, video_name_full, args['keep_frames'], args['output_file'])
    save_path = args['output_file'] if args['output_file'] else output_dir + "/" + video_name + ".mp4"
    print("\n\nVideo saved as:", save_path, "\n\n")
    status("swap successful!")


def preview_thread(thread_function):
    threading.Thread(target=thread_function).start()


def open_preview():
    if (preview.visible):
        preview.hide()
    else:
        preview.show()
        if args['target_path']:
            frame = get_video_frame(args['target_path'])
            preview.update(frame)


def run():
<<<<<<< HEAD
    global all_faces, keep_frames, limit_fps, status_label, window, preview

=======
    global all_faces, keep_frames, limit_fps, status_label, window
>>>>>>> 6f38212b
    pre_check()
    limit_resources()
    if args['source_img']:
        args['cli_mode'] = True
        start()
        quit()
    window = tk.Tk()
    window.geometry("600x700")
    window.title("roop")
    window.configure(bg="#2d3436")
    window.resizable(width=False, height=False)

    # Preview window
    preview = ui.PreviewWindow(window)

    # Contact information
    support_link = tk.Label(window, text="Donate to project <3", fg="#fd79a8", bg="#2d3436", cursor="hand2", font=("Arial", 8))
    support_link.place(x=180,y=20,width=250,height=30)
    support_link.bind("<Button-1>", lambda e: webbrowser.open("https://github.com/sponsors/s0md3v"))

    # Select a face button
    face_button = tk.Button(window, text="Select a face", command=select_face, bg="#2d3436", fg="#74b9ff", highlightthickness=4, relief="flat", highlightbackground="#74b9ff", activebackground="#74b9ff", borderwidth=4)
    face_button.place(x=60,y=320,width=180,height=80)

    # Select a target button
    target_button = tk.Button(window, text="Select a target", command=select_target, bg="#2d3436", fg="#74b9ff", highlightthickness=4, relief="flat", highlightbackground="#74b9ff", activebackground="#74b9ff", borderwidth=4)
    target_button.place(x=360,y=320,width=180,height=80)

    # All faces checkbox
    all_faces = tk.IntVar()
    all_faces_checkbox = tk.Checkbutton(window, anchor="w", relief="groove", activebackground="#2d3436", activeforeground="#74b9ff", selectcolor="black", text="Process all faces in frame", fg="#dfe6e9", borderwidth=0, highlightthickness=0, bg="#2d3436", variable=all_faces, command=toggle_all_faces)
    all_faces_checkbox.place(x=60,y=500,width=240,height=31)

    # FPS limit checkbox
    limit_fps = tk.IntVar(None, not args['keep_fps'])
    fps_checkbox = tk.Checkbutton(window, anchor="w", relief="groove", activebackground="#2d3436", activeforeground="#74b9ff", selectcolor="black", text="Limit FPS to 30", fg="#dfe6e9", borderwidth=0, highlightthickness=0, bg="#2d3436", variable=limit_fps, command=toggle_fps_limit)
    fps_checkbox.place(x=60,y=475,width=240,height=31)

    # Keep frames checkbox
    keep_frames = tk.IntVar(None, args['keep_frames'])
    frames_checkbox = tk.Checkbutton(window, anchor="w", relief="groove", activebackground="#2d3436", activeforeground="#74b9ff", selectcolor="black", text="Keep frames dir", fg="#dfe6e9", borderwidth=0, highlightthickness=0, bg="#2d3436", variable=keep_frames, command=toggle_keep_frames)
    frames_checkbox.place(x=60,y=450,width=240,height=31)

    # Start button
    start_button = tk.Button(window, text="Start", bg="#f1c40f", relief="flat", borderwidth=0, highlightthickness=0, command=lambda: [save_file(), preview_thread(start)])
    start_button.place(x=170,y=560,width=120,height=49)

    # Preview button
    preview_button = tk.Button(window, text="Preview", bg="#f1c40f", relief="flat", borderwidth=0, highlightthickness=0, command=lambda: [open_preview()])
    preview_button.place(x=310,y=560,width=120,height=49)

    # Status label
    status_label = tk.Label(window, width=580, justify="center", text="Status: waiting for input...", fg="#2ecc71", bg="#2d3436")
    status_label.place(x=10,y=640,width=580,height=30)

    window.mainloop()<|MERGE_RESOLUTION|>--- conflicted
+++ resolved
@@ -16,7 +16,6 @@
 import webbrowser
 import cv2
 import threading
-from threadpoolctl import threadpool_limits
 from PIL import Image, ImageTk
 
 import roop.globals
@@ -102,28 +101,6 @@
         roop.globals.providers = ['CPUExecutionProvider']
 
 
-<<<<<<< HEAD
-def start_processing():
-    frame_paths = args["frame_paths"]
-    n = len(frame_paths) // (args['cores_count'])
-    # single thread
-    if roop.globals.gpu == 'amd' or roop.globals.gpu == 'nvidia' or n < 2:
-        process_video(args['source_img'], args["frame_paths"], preview.update)
-        return
-    # multithread if total frames to cpu cores ratio is greater than 2
-    if n > 2:
-        processes = []
-        for i in range(0, len(frame_paths), n):
-            p = pool.apply_async(process_video, args=(args['source_img'], frame_paths[i:i+n], preview.update,))
-            processes.append(p)
-        for p in processes:
-            p.get()
-        pool.close()
-        pool.join()
-
-
-=======
->>>>>>> 6f38212b
 def preview_image(image_path):
     img = Image.open(image_path)
     img = img.resize((180, 180), Image.ANTIALIAS)
@@ -269,7 +246,7 @@
         key=lambda x: int(x.split(sep)[-1].replace(".png", ""))
     ))
     status("swapping in progress...")
-    process_video(args['source_img'], args["frame_paths"])
+    process_video(args['source_img'], args["frame_paths"], preview.update)
     status("creating video...")
     create_video(video_name, exact_fps, output_dir)
     status("adding audio...")
@@ -294,12 +271,8 @@
 
 
 def run():
-<<<<<<< HEAD
     global all_faces, keep_frames, limit_fps, status_label, window, preview
 
-=======
-    global all_faces, keep_frames, limit_fps, status_label, window
->>>>>>> 6f38212b
     pre_check()
     limit_resources()
     if args['source_img']:
